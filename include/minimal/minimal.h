--- conflicted
+++ resolved
@@ -1,11 +1,7 @@
 /** @file
  *	@brief MAVLink comm protocol.
  *	@see http://qgroundcontrol.org/mavlink/
-<<<<<<< HEAD
- *	 Generated on Sunday, July 31 2011, 15:11 UTC
-=======
- *	 Generated on Friday, August 5 2011, 07:37 UTC
->>>>>>> 26a84561
+ *	 Generated on Tuesday, August 9 2011, 16:16 UTC
  */
 #ifndef MINIMAL_H
 #define MINIMAL_H
@@ -36,6 +32,13 @@
 // MESSAGE DEFINITIONS
 
 #include "./mavlink_msg_heartbeat.h"
+
+
+// MESSAGE CRC KEYS
+
+#undef MAVLINK_MESSAGE_KEYS
+#define MAVLINK_MESSAGE_KEYS {  }
+
 #ifdef __cplusplus
 }
 #endif
