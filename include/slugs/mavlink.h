--- conflicted
+++ resolved
@@ -1,19 +1,16 @@
 /** @file
  *	@brief MAVLink comm protocol.
  *	@see http://pixhawk.ethz.ch/software/mavlink
-<<<<<<< HEAD
- *	 Generated on Sunday, July 31 2011, 15:11 UTC
-=======
- *	 Generated on Friday, August 5 2011, 07:37 UTC
->>>>>>> 26a84561
+ *	 Generated on Tuesday, August 9 2011, 16:16 UTC
  */
 #ifndef MAVLINK_H
 #define MAVLINK_H
 
 #pragma pack(push,1)
+#include "mavlink_options.h"
 #include "slugs.h"
-#ifdef MAVLINK_CHECK_LENGTH
-#include "lengths.h"
+#ifdef MAVLINK_DATA
+#include "mavlink_data.h"
 #endif
 #pragma pack(pop)
 #endif