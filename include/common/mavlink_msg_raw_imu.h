--- conflicted
+++ resolved
@@ -8,15 +8,9 @@
 	int16_t xacc; ///< X acceleration (mg raw)
 	int16_t yacc; ///< Y acceleration (mg raw)
 	int16_t zacc; ///< Z acceleration (mg raw)
-<<<<<<< HEAD
-	int16_t xgyro; ///< Angular speed around X axis (adc units)
-	int16_t ygyro; ///< Angular speed around Y axis (adc units)
-	int16_t zgyro; ///< Angular speed around Z axis (adc units)
-=======
 	int16_t xgyro; ///< Angular speed around X axis (millirad /sec)
 	int16_t ygyro; ///< Angular speed around Y axis (millirad /sec)
 	int16_t zgyro; ///< Angular speed around Z axis (millirad /sec)
->>>>>>> 134bad6d
 	int16_t xmag; ///< X Magnetic field (milli tesla)
 	int16_t ymag; ///< Y Magnetic field (milli tesla)
 	int16_t zmag; ///< Z Magnetic field (milli tesla)
@@ -49,15 +43,9 @@
 	i += put_int16_t_by_index(xacc, i, msg->payload); //X acceleration (mg raw)
 	i += put_int16_t_by_index(yacc, i, msg->payload); //Y acceleration (mg raw)
 	i += put_int16_t_by_index(zacc, i, msg->payload); //Z acceleration (mg raw)
-<<<<<<< HEAD
-	i += put_int16_t_by_index(xgyro, i, msg->payload); //Angular speed around X axis (adc units)
-	i += put_int16_t_by_index(ygyro, i, msg->payload); //Angular speed around Y axis (adc units)
-	i += put_int16_t_by_index(zgyro, i, msg->payload); //Angular speed around Z axis (adc units)
-=======
 	i += put_int16_t_by_index(xgyro, i, msg->payload); //Angular speed around X axis (millirad /sec)
 	i += put_int16_t_by_index(ygyro, i, msg->payload); //Angular speed around Y axis (millirad /sec)
 	i += put_int16_t_by_index(zgyro, i, msg->payload); //Angular speed around Z axis (millirad /sec)
->>>>>>> 134bad6d
 	i += put_int16_t_by_index(xmag, i, msg->payload); //X Magnetic field (milli tesla)
 	i += put_int16_t_by_index(ymag, i, msg->payload); //Y Magnetic field (milli tesla)
 	i += put_int16_t_by_index(zmag, i, msg->payload); //Z Magnetic field (milli tesla)
