--- conflicted
+++ resolved
@@ -10,10 +10,6 @@
     "devDependencies" : {
       "should" : "",
       "mocha" : "",
-<<<<<<< HEAD
-      "sinon" : "",
-      "long": ""
-=======
       "sinon" : ""
     },
     "scripts": {
@@ -22,6 +18,5 @@
 
       "pretest": "npm install",
       "test": "mocha test"
->>>>>>> a2627bb0
     }
 }