<?xml version="1.0"?>
<mavlink>
<include>common.xml</include>

<enums>
   <enum name="SLUGS_PID_INDX_IDS" >
      <description>Slugs parameter interface subsets</description>
      <entry name = "PID_YAW_DAMPER" value="2" />
      <entry name = "PID_PITCH">With comment: PID Pitch parameter</entry>
      <entry name = "PID_ALT_HOLD"  value="50" />
   </enum>
</enums>

<messages>
  <message name="ATTITUDE_CONTROL" id="85">
     <field name="target" type="uint8_t">The system to be controlled</field>
     <field name="roll" type="float">roll</field>
     <field name="pitch" type="float">pitch</field>
     <field name="yaw" type="float">yaw</field>
     <field name="thrust" type="float">thrust</field>
     <field name="roll_manual" type="uint8_t">roll control enabled auto:0, manual:1</field>
     <field name="pitch_manual" type="uint8_t">pitch auto:0, manual:1</field>
     <field name="yaw_manual" type="uint8_t">yaw auto:0, manual:1</field>
     <field name="thrust_manual" type="uint8_t">thrust auto:0, manual:1</field>
   </message>

 <message name="SET_CAM_SHUTTER" id="100">
     <field name="cam_no" type="uint8_t">Camera id</field>
     <field name="cam_mode" type="uint8_t">Camera mode: 0 = auto, 1 = manual</field>
     <field name="trigger_pin" type="uint8_t">Trigger pin, 0-3 for PtGrey FireFly</field>
     <field name="interval" type="uint16_t">Shutter interval, in microseconds</field>
     <field name="exposure" type="uint16_t">Exposure time, in microseconds</field>
     <field name="gain" type="float">Camera gain</field>
   </message>

   <message name="IMAGE_TRIGGERED" id="101">
     <field name="timestamp" type="uint64_t">Timestamp</field>
     <field name="seq" type="uint32_t">IMU seq</field>
     <field name="roll" type="float">Roll angle in rad</field>
     <field name="pitch" type="float">Pitch angle in rad</field>
     <field name="yaw" type="float">Yaw angle in rad</field>
     <field name="local_z" type="float">Local frame Z coordinate (height over ground)</field>
     <field name="lat" type="float">GPS X coordinate</field>
     <field name="lon" type="float">GPS Y coordinate</field>
     <field name="alt" type="float">Global frame altitude</field>
   </message>

   <message name="IMAGE_TRIGGER_CONTROL" id="102">
     <field name="enable" type="uint8_t">0 to disable, 1 to enable</field>
   </message>

   <message name="IMAGE_AVAILABLE" id="103">
     <field name="cam_id" type="uint64_t">Camera id</field>
     <field name="cam_no" type="uint8_t">Camera # (starts with 0)</field>
     <field name="timestamp" type="uint64_t">Timestamp</field>
     <field name="valid_until" type="uint64_t">Until which timestamp this buffer will stay valid</field>
     <field name="img_seq" type="uint32_t">The image sequence number</field>
     <field name="img_buf_index" type="uint32_t">Position of the image in the buffer, starts with 0</field>
     <field name="width" type="uint16_t">Image width</field>
     <field name="height" type="uint16_t">Image height</field>
     <field name="depth" type="uint16_t">Image depth</field>
     <field name="channels" type="uint8_t">Image channels</field>
     <field name="key" type="uint32_t">Shared memory area key</field>
     <field name="exposure" type="uint32_t">Exposure time, in microseconds</field>
     <field name="gain" type="float">Camera gain</field>
     <field name="roll" type="float">Roll angle in rad</field>
     <field name="pitch" type="float">Pitch angle in rad</field>
     <field name="yaw" type="float">Yaw angle in rad</field>
     <field name="local_z" type="float">Local frame Z coordinate (height over ground)</field>
     <field name="lat" type="float">GPS X coordinate</field>
     <field name="lon" type="float">GPS Y coordinate</field>
     <field name="alt" type="float">Global frame altitude</field>
   </message>

   <message name="VISION_POSITION_ESTIMATE" id="111">
     <field name="usec" type="uint64_t">Timestamp (milliseconds)</field>
     <field name="x"   type="float">Global X position</field>
     <field name="y"   type="float">Global Y position</field>
     <field name="z"   type="float">Global Z position</field>
     <field name="roll" type="float">Roll angle in rad</field>
     <field name="pitch" type="float">Pitch angle in rad</field>
     <field name="yaw" type="float">Yaw angle in rad</field>
   </message>

   <message name="VICON_POSITION_ESTIMATE" id="112">
     <field name="usec" type="uint64_t">Timestamp (milliseconds)</field>
     <field name="x"   type="float">Global X position</field>
     <field name="y"   type="float">Global Y position</field>
     <field name="z"   type="float">Global Z position</field>
     <field name="roll" type="float">Roll angle in rad</field>
     <field name="pitch" type="float">Pitch angle in rad</field>
     <field name="yaw" type="float">Yaw angle in rad</field>
   </message>

   <message name="POSITION_CONTROL_SETPOINT_SET" id="120">
     <description>Message sent to the MAV to set a new position as reference for the controller</description>
     <field name="target_system" type="uint8_t">System ID</field>
     <field name="target_component" type="uint8_t">Component ID</field>
     <field name="id" type="uint16_t">ID of waypoint, 0 for plain position</field>
     <field name="x" type="float">x position</field>
     <field name="y" type="float">y position</field>
     <field name="z" type="float">z position</field>
     <field name="yaw" type="float">yaw orientation in radians, 0 = NORTH</field>
   </message>

   <message name="POSITION_CONTROL_OFFSET_SET" id="154">
     <description>Message sent to the MAV to set a new offset from the currently controlled position</description>
     <field name="target_system" type="uint8_t">System ID</field>
     <field name="target_component" type="uint8_t">Component ID</field>
     <field name="x" type="float">x position offset</field>
     <field name="y" type="float">y position offset</field>
     <field name="z" type="float">z position offset</field>
     <field name="yaw" type="float">yaw orientation offset in radians, 0 = NORTH</field>
   </message>

  <!-- Message sent by the MAV once it sets a new position as reference in the controller -->
   <message name="POSITION_CONTROL_SETPOINT" id="121">
     <field name="id" type="uint16_t">ID of waypoint, 0 for plain position</field>
     <field name="x" type="float">x position</field>
     <field name="y" type="float">y position</field>
     <field name="z" type="float">z position</field>
     <field name="yaw" type="float">yaw orientation in radians, 0 = NORTH</field>
   </message>

   <message name="MARKER" id="130">
     <field name="id" type="uint16_t">ID</field>
     <field name="x" type="float">x position</field>
     <field name="y" type="float">y position</field>
     <field name="z" type="float">z position</field>
     <field name="roll" type="float">roll orientation</field>
     <field name="pitch" type="float">pitch orientation</field>
     <field name="yaw" type="float">yaw orientation</field>
   </message>

   <message name="RAW_AUX" id="141">
     <field name="adc1" type="uint16_t">ADC1 (J405 ADC3, LPC2148 AD0.6)</field>
     <field name="adc2" type="uint16_t">ADC2 (J405 ADC5, LPC2148 AD0.2)</field>
     <field name="adc3" type="uint16_t">ADC3 (J405 ADC6, LPC2148 AD0.1)</field>
     <field name="adc4" type="uint16_t">ADC4 (J405 ADC7, LPC2148 AD1.3)</field>
     <field name="vbat" type="uint16_t">Battery voltage</field>
     <field name="temp"  type="int16_t">Temperature (degrees celcius)</field>
     <field name="baro"  type="int32_t">Barometric pressure (hecto Pascal)</field>
   </message>

   <message name="AUX_STATUS" id="142">
     <field name="load" type="uint16_t">Maximum usage in percent of the mainloop time, (0%: 0, 100%: 1000) should be always below 1000</field>
     <field name="i2c0_err_count" type="uint16_t">Number of I2C errors since startup</field>
<field name="i2c1_err_count" type="uint16_t">Number of I2C errors since startup</field>
  <field name="spi0_err_count" type="uint16_t">Number of I2C errors since startup</field>
<field name="spi1_err_count" type="uint16_t">Number of I2C errors since startup</field>
  <field name="uart_total_err_count" type="uint16_t">Number of I2C errors since startup</field>
   </message>

   <message name="CONTROL_STATUS" id="143">
     <field name="position_fix" type="uint8_t">Position fix: 0: lost, 2: 2D position fix, 3: 3D position fix </field>
     <field name="vision_fix" type="uint8_t">Vision position fix: 0: lost, 1: 2D local position hold, 2: 2D global position fix, 3: 3D global position fix </field>
     <field name="gps_fix" type="uint8_t">GPS position fix: 0: no reception, 1: Minimum 1 satellite, but no position fix, 2: 2D position fix, 3: 3D position fix </field>
     <field name="control_att" type="uint8_t">0: Attitude control disabled, 1: enabled</field>
<field name="control_pos_xy" type="uint8_t">0: X, Y position control disabled, 1: enabled</field>
<field name="control_pos_z" type="uint8_t">0: Z position control disabled, 1: enabled</field>
<field name="control_pos_yaw" type="uint8_t">0: Yaw angle control disabled, 1: enabled</field>
   </message>

  <message name="WATCHDOG_HEARTBEAT" id="150">
    <field name="watchdog_id" type="uint16_t">Watchdog ID</field>
    <field name="process_count" type="uint16_t">Number of processes</field>
  </message>

  <message name="WATCHDOG_PROCESS_INFO" id="151">
    <field name="watchdog_id" type="uint16_t">Watchdog ID</field>
    <field name="process_id" type="uint16_t">Process ID</field>
    <field name="name" type="array[100]">Process name</field>
    <field name="arguments" type="array[147]">Process arguments</field>
    <field name="timeout" type="int32_t">Timeout (seconds)</field>
  </message>

  <message name="WATCHDOG_PROCESS_STATUS" id="152">
    <field name="watchdog_id" type="uint16_t">Watchdog ID</field>
    <field name="process_id" type="uint16_t">Process ID</field>
    <field name="state" type="uint8_t">Is running / finished / suspended / crashed</field>
    <field name="muted" type="uint8_t">Is muted</field>
    <field name="pid" type="int32_t">PID</field>
    <field name="crashes" type="uint16_t">Number of crashes</field>
  </message>

  <message name="WATCHDOG_COMMAND" id="153">
    <field name="target_system_id" type="uint8_t">Target system ID</field>
    <field name="watchdog_id" type="uint16_t">Watchdog ID</field>
    <field name="process_id" type="uint16_t">Process ID</field>
    <field name="command_id" type="uint8_t">Command ID</field>
  </message>

  <message name="PATTERN_DETECTED" id="160">
    <field name="type" type="uint8_t">0: Pattern, 1: Letter</field>
    <field name="confidence" type="float">Confidence of detection</field>
    <field name="file" type="array[100]">Pattern file name</field>
    <field name="detected" type="uint8_t">Accepted as true detection, 0 no, 1 yes</field>
   </message>

<<<<<<< HEAD
  <message name="DATA_TRANSMISSION_HANDSHAKE" id="170">
    <field name="type" type="uint8_t">type of requested/acknowledged data (as defined in ENUM DATA_TYPES in mavlink/include/mavlink_types.h)</field>
    <field name="size" type="uint32_t">total data size in bytes (set on ACK only)</field>
    <field name="packets" type="uint8_t">number of packets beeing sent (set on ACK only)</field>
    <field name="payload" type="uint8_t">payload size per packet (normally 253 byte, see DATA field size in message ENCAPSULATED_DATA) (set on ACK only)</field>
    <field name="jpg_quality" type="uint8_t">JPEG quality out of [1,100]</field>
   </message>

  <message name="ENCAPSULATED_DATA" id="171">
    <field name="seqnr" type="uint16_t">sequence number (starting with 0 on every transmission)</field>
    <field name="data" type="uint8_t[253]">image data bytes</field>
=======
   <message name="POINT_OF_INTEREST" id="161">
    <description>Notifies the operator about a point of interest (POI). This can be anything detected by the
    system. This generic message is intented to help interfacing to generic visualizations and to display
    the POI on a map.</description>
    <field name="type" type="uint8_t">0: Notice, 1: Warning, 2: Critical, 3: Emergency, 4: Debug</field>
    <field name="color" type="uint8_t">0: blue, 1: yellow, 2: red, 3: orange, 4: green, 5: magenta</field>
    <field name="coordinate_system" type="uint8_t">0: global, 1:local</field>
    <field name="timeout" type="uint16_t">0: no timeout, >1: timeout in seconds</field>
    <field name="x" type="float">X Position</field>
    <field name="y" type="float">Y Position</field>
    <field name="z" type="float">Z Position</field>
    <field name="name" type="array[25]">POI name</field>
   </message>

   <message name="POINT_OF_INTEREST_CONNECTION" id="162">
    <description>Notifies the operator about the connection of two point of interests (POI). This can be anything detected by the
    system. This generic message is intented to help interfacing to generic visualizations and to display
    the POI on a map.</description>
    <field name="type" type="uint8_t">0: Notice, 1: Warning, 2: Critical, 3: Emergency, 4: Debug</field>
    <field name="color" type="uint8_t">0: blue, 1: yellow, 2: red, 3: orange, 4: green, 5: magenta</field>
    <field name="coordinate_system" type="uint8_t">0: global, 1:local</field>
    <field name="timeout" type="uint16_t">0: no timeout, >1: timeout in seconds</field>
    <field name="xp1" type="float">X1 Position</field>
    <field name="yp1" type="float">Y1 Position</field>
    <field name="zp1" type="float">Z1 Position</field>
    <field name="xp2" type="float">X2 Position</field>
    <field name="yp2" type="float">Y2 Position</field>
    <field name="zp2" type="float">Z2 Position</field>
    <field name="name" type="array[25]">POI connection name</field>
>>>>>>> 0a834dd1
   </message>

</messages>
</mavlink><|MERGE_RESOLUTION|>--- conflicted
+++ resolved
@@ -197,19 +197,6 @@
     <field name="detected" type="uint8_t">Accepted as true detection, 0 no, 1 yes</field>
    </message>
 
-<<<<<<< HEAD
-  <message name="DATA_TRANSMISSION_HANDSHAKE" id="170">
-    <field name="type" type="uint8_t">type of requested/acknowledged data (as defined in ENUM DATA_TYPES in mavlink/include/mavlink_types.h)</field>
-    <field name="size" type="uint32_t">total data size in bytes (set on ACK only)</field>
-    <field name="packets" type="uint8_t">number of packets beeing sent (set on ACK only)</field>
-    <field name="payload" type="uint8_t">payload size per packet (normally 253 byte, see DATA field size in message ENCAPSULATED_DATA) (set on ACK only)</field>
-    <field name="jpg_quality" type="uint8_t">JPEG quality out of [1,100]</field>
-   </message>
-
-  <message name="ENCAPSULATED_DATA" id="171">
-    <field name="seqnr" type="uint16_t">sequence number (starting with 0 on every transmission)</field>
-    <field name="data" type="uint8_t[253]">image data bytes</field>
-=======
    <message name="POINT_OF_INTEREST" id="161">
     <description>Notifies the operator about a point of interest (POI). This can be anything detected by the
     system. This generic message is intented to help interfacing to generic visualizations and to display
@@ -239,7 +226,19 @@
     <field name="yp2" type="float">Y2 Position</field>
     <field name="zp2" type="float">Z2 Position</field>
     <field name="name" type="array[25]">POI connection name</field>
->>>>>>> 0a834dd1
+   </message>
+
+  <message name="DATA_TRANSMISSION_HANDSHAKE" id="170">
+    <field name="type" type="uint8_t">type of requested/acknowledged data (as defined in ENUM DATA_TYPES in mavlink/include/mavlink_types.h)</field>
+    <field name="size" type="uint32_t">total data size in bytes (set on ACK only)</field>
+    <field name="packets" type="uint8_t">number of packets beeing sent (set on ACK only)</field>
+    <field name="payload" type="uint8_t">payload size per packet (normally 253 byte, see DATA field size in message ENCAPSULATED_DATA) (set on ACK only)</field>
+    <field name="jpg_quality" type="uint8_t">JPEG quality out of [1,100]</field>
+   </message>
+
+  <message name="ENCAPSULATED_DATA" id="171">
+    <field name="seqnr" type="uint16_t">sequence number (starting with 0 on every transmission)</field>
+    <field name="data" type="uint8_t[253]">image data bytes</field>
    </message>
 
 </messages>
